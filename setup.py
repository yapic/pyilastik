--- conflicted
+++ resolved
@@ -19,11 +19,7 @@
 
 
 setup(name='pyilastik',
-<<<<<<< HEAD
       version='0.0.4',
-=======
-      version='0.0.3',
->>>>>>> 7f002716
       description='Read ilastik labels in python',
       author='Manuel Schoelling',
       author_email='manuel.schoelling@dzne.de',
